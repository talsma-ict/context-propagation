<?xml version="1.0" encoding="UTF-8"?>
<!--

    Copyright 2016-2023 Talsma ICT

    Licensed under the Apache License, Version 2.0 (the "License");
    you may not use this file except in compliance with the License.
    You may obtain a copy of the License at

            http://www.apache.org/licenses/LICENSE-2.0

    Unless required by applicable law or agreed to in writing, software
    distributed under the License is distributed on an "AS IS" BASIS,
    WITHOUT WARRANTIES OR CONDITIONS OF ANY KIND, either express or implied.
    See the License for the specific language governing permissions and
    limitations under the License.

-->
<project xmlns="http://maven.apache.org/POM/4.0.0"
         xmlns:xsi="http://www.w3.org/2001/XMLSchema-instance"
         xsi:schemaLocation="http://maven.apache.org/POM/4.0.0 http://maven.apache.org/xsd/maven-4.0.0.xsd">

    <modelVersion>4.0.0</modelVersion>

    <!-- Artifact identification -->
    <groupId>nl.talsmasoftware.context</groupId>
    <artifactId>context-propagation-root</artifactId>
    <version>1.0.12-SNAPSHOT</version>
    <packaging>pom</packaging>

    <!-- Project information -->
    <name>Context propagation</name>
    <description>Standardized context propagation in concurrent systems.</description>
    <url>https://github.com/talsma-ict/context-propagation</url>
    <inceptionYear>2016</inceptionYear>

    <modules>
        <module>context-propagation-bom</module>
        <module>context-propagation</module>
        <module>context-propagation-java8</module>
        <module>context-propagation-metrics</module>
        <module>context-propagation-micrometer</module>
        <module>locale-context</module>
        <module>log4j2-propagation</module>
        <module>servletrequest-propagation</module>
        <module>slf4j-propagation</module>
        <module>spring-security-context</module>
        <module>opentracing-span-propagation</module>
    </modules>

    <licenses>
        <license>
            <name>Apache License, Version 2.0</name>
            <url>https://www.apache.org/licenses/LICENSE-2.0.txt</url>
            <distribution>repo</distribution>
        </license>
    </licenses>

    <organization>
        <name>Talsma ICT</name>
        <url>https://github.com/talsma-ict/</url>
    </organization>

    <developers>
        <developer>
            <id>sjoerd</id>
            <name>Sjoerd Talsma</name>
            <email>sjoerd@talsma-ict.nl</email>
            <url>https://github.com/sjoerdtalsma</url>
        </developer>
    </developers>

    <scm>
        <url>https://github.com/talsma-ict/context-propagation.git</url>
        <connection>scm:git:git://github.com/talsma-ict/context-propagation.git</connection>
        <developerConnection>scm:git:https://github.com/talsma-ict/context-propagation.git</developerConnection>
        <tag>HEAD</tag>
    </scm>

    <properties>
        <root.basedir>${project.basedir}</root.basedir>
        <project.moduleName>${project.groupId}.${project.artifactId}</project.moduleName>
        <project.jdk.version>1.8</project.jdk.version>
        <maven.compiler.source>1.8</maven.compiler.source>
        <maven.compiler.target>1.8</maven.compiler.target>
        <project.reporting.outputEncoding>UTF-8</project.reporting.outputEncoding>
        <project.build.sourceEncoding>UTF-8</project.build.sourceEncoding>
        <!-- Allow Java 5 bytecode modules to provide compiler arguments to suppress java version deprecation warnings -->
        <project.compiler.argument/>

        <metrics.version>4.2.23</metrics.version>
        <opentracing-api.version>0.33.0</opentracing-api.version>
        <spring-security.version>6.2.0</spring-security.version>
        <servlet-api.version>4.0.1</servlet-api.version>
        <slf4j.version>2.0.9</slf4j.version>
        <log4j2.version>2.22.0</log4j2.version>

        <junit.version>5.10.1</junit.version>
        <logback.version>1.4.14</logback.version>
        <hamcrest.version>2.2</hamcrest.version>
        <mockito.version>1.10.19</mockito.version>

        <maven-toolchains-plugin.version>3.1.0</maven-toolchains-plugin.version>
        <maven-compiler-plugin.version>3.11.0</maven-compiler-plugin.version>
        <maven-surefire-plugin.version>3.2.2</maven-surefire-plugin.version>
        <maven-failsafe-plugin.version>3.2.2</maven-failsafe-plugin.version>
        <maven-source-plugin.version>3.3.0</maven-source-plugin.version>
        <maven-javadoc-plugin.version>3.0.1</maven-javadoc-plugin.version>
        <maven-jar-plugin.version>3.3.0</maven-jar-plugin.version>
        <maven-gpg-plugin.version>3.1.0</maven-gpg-plugin.version>
        <maven-release-plugin.version>3.0.1</maven-release-plugin.version>
        <license-maven-plugin.version>4.3</license-maven-plugin.version>
        <jacoco-maven-plugin.version>0.8.9</jacoco-maven-plugin.version>
        <coveralls-maven-plugin.version>4.3.0</coveralls-maven-plugin.version>
        <nexus-staging-maven-plugin.version>1.6.13</nexus-staging-maven-plugin.version>
        <umldoclet.version>2.0.15</umldoclet.version>
    </properties>

    <build>
        <plugins>
            <plugin>
                <groupId>org.apache.maven.plugins</groupId>
                <artifactId>maven-toolchains-plugin</artifactId>
                <version>${maven-toolchains-plugin.version}</version>
                <executions>
                    <execution>
                        <goals>
                            <goal>toolchain</goal>
                        </goals>
                    </execution>
                </executions>
                <configuration>
                    <toolchains>
                        <jdk>
                            <version>${project.jdk.version}</version>
                        </jdk>
                    </toolchains>
                </configuration>
            </plugin>
            <plugin>
                <groupId>org.apache.maven.plugins</groupId>
                <artifactId>maven-compiler-plugin</artifactId>
                <version>${maven-compiler-plugin.version}</version>
                <configuration>
<!--
                    <jdkToolchain>
                        <version>1.8</version>
                    </jdkToolchain>
-->
                    <encoding>${project.build.sourceEncoding}</encoding>
                    <showDeprecation>true</showDeprecation>
                    <compilerArgument>${project.compiler.argument}</compilerArgument>
                </configuration>
            </plugin>
            <plugin>
                <groupId>org.apache.maven.plugins</groupId>
                <artifactId>maven-surefire-plugin</artifactId>
                <version>${maven-surefire-plugin.version}</version>
                <configuration>
                    <systemPropertyVariables>
                        <java.util.logging.config.file>${project.build.testOutputDirectory}/logging.properties</java.util.logging.config.file>
                    </systemPropertyVariables>
                </configuration>
            </plugin>
            <plugin>
                <groupId>org.apache.maven.plugins</groupId>
                <artifactId>maven-failsafe-plugin</artifactId>
                <version>${maven-failsafe-plugin.version}</version>
                <executions>
                    <execution>
                        <goals>
                            <goal>integration-test</goal>
                            <goal>verify</goal>
                        </goals>
                    </execution>
                </executions>
            </plugin>
            <plugin>
                <groupId>org.apache.maven.plugins</groupId>
                <artifactId>maven-jar-plugin</artifactId>
                <version>${maven-jar-plugin.version}</version>
                <configuration>
                    <archive>
                        <manifestEntries>
                            <Automatic-Module-Name>${project.moduleName}</Automatic-Module-Name>
                        </manifestEntries>
                    </archive>
                </configuration>
            </plugin>
            <plugin>
                <groupId>org.apache.maven.plugins</groupId>
                <artifactId>maven-source-plugin</artifactId>
                <version>${maven-source-plugin.version}</version>
                <executions>
                    <execution>
                        <id>attach-sources</id>
                        <goals>
                            <goal>jar-no-fork</goal>
                        </goals>
                    </execution>
                </executions>
            </plugin>
<<<<<<< HEAD
            <!--
                        <plugin>
                            <groupId>org.apache.maven.plugins</groupId>
                            <artifactId>maven-javadoc-plugin</artifactId>
                            <version>${maven-javadoc-plugin.version}</version>
                            <executions>
                                <execution>
                                    <id>generate-javadoc</id>
                                    <goals>
                                        <goal>jar</goal>
                                    </goals>
                                </execution>
                                <execution>
                                    <id>aggregate-javadoc</id>
                                    <goals>
                                        <goal>aggregate-jar</goal>
                                    </goals>
                                </execution>
                            </executions>
                            <configuration>
                                <doclet>nl.talsmasoftware.umldoclet.UMLDoclet</doclet>
                                <docletArtifact>
                                    <groupId>nl.talsmasoftware</groupId>
                                    <artifactId>umldoclet</artifactId>
                                    <version>${umldoclet.version}</version>
                                </docletArtifact>
                                <jdkToolchain>
                                    <version>11</version>
                                </jdkToolchain>
                                <links>
                                    <link>https://docs.oracle.com/en/java/javase/11/docs/api</link>
                                    <link>https://www.slf4j.org/api</link>
                                    <link>https://logging.apache.org/log4j/2.x/log4j-api/apidocs</link>
                                    <link>https://metrics.dropwizard.io/4.0.0/apidocs</link>
                                </links>
                                <offlineLinks>
                                    <offlineLink>
                                        <url>https://javadoc.io/page/${project.groupId}/context-propagation-root/${project.version}</url>
                                        <location>${root.basedir}/.mvn/javadoc</location>
                                    </offlineLink>
                                    <offlineLink>
                                        <url>https://javadoc.io/page/io.opentracing/opentracing-api/${opentracing-api.version}</url>
                                        <location>${root.basedir}/.mvn/javadoc/opentracing-api</location>
                                    </offlineLink>
                                    <offlineLink>
                                        <url>https://javadoc.io/page/io.opentracing/opentracing-util/${opentracing-api.version}</url>
                                        <location>${root.basedir}/.mvn/javadoc/opentracing-util</location>
                                    </offlineLink>
                                    <offlineLink>
                                        <url>https://javadoc.io/page/org.springframework.security/spring-security-core/${spring-security.version}</url>
                                        <location>${root.basedir}/.mvn/javadoc/spring-security-core</location>
                                    </offlineLink>
                                    <offlineLink>
                                        <url>https://javadoc.io/page/javax.servlet/javax.servlet-api/${servlet-api.version}</url>
                                        <location>${root.basedir}/.mvn/javadoc/servlet-api</location>
                                    </offlineLink>
                                    <offlineLink>
                                        <url>https://www.javadoc.io/page/io.micrometer/micrometer-core/1.3.2</url>
                                        <location>${root.basedir}/.mvn/javadoc/micrometer-core</location>
                                    </offlineLink>
                                </offlineLinks>
                            </configuration>
                        </plugin>
            -->
=======
            <plugin>
                <groupId>org.apache.maven.plugins</groupId>
                <artifactId>maven-javadoc-plugin</artifactId>
                <version>${maven-javadoc-plugin.version}</version>
                <executions>
                    <execution>
                        <id>generate-javadoc</id>
                        <goals>
                            <goal>jar</goal>
                        </goals>
                    </execution>
                    <execution>
                        <id>aggregate-javadoc</id>
                        <goals>
                            <goal>aggregate-jar</goal>
                        </goals>
                    </execution>
                </executions>
                <configuration>
                    <doclet>nl.talsmasoftware.umldoclet.UMLDoclet</doclet>
                    <docletArtifact>
                        <groupId>nl.talsmasoftware</groupId>
                        <artifactId>umldoclet</artifactId>
                        <version>${umldoclet.version}</version>
                    </docletArtifact>
                    <jdkToolchain>
                        <version>11</version>
                    </jdkToolchain>
                    <links>
                        <link>https://docs.oracle.com/en/java/javase/11/docs/api</link>
                        <link>https://www.slf4j.org/api</link>
                        <link>https://logging.apache.org/log4j/2.x/javadoc/log4j-api</link>
                        <link>https://metrics.dropwizard.io/4.0.0/apidocs</link>
                    </links>
                    <offlineLinks>
                        <offlineLink>
                            <url>https://javadoc.io/page/${project.groupId}/context-propagation-root/${project.version}</url>
                            <location>${root.basedir}/.mvn/javadoc</location>
                        </offlineLink>
                        <offlineLink>
                            <url>https://javadoc.io/page/io.opentracing/opentracing-api/${opentracing-api.version}</url>
                            <location>${root.basedir}/.mvn/javadoc/opentracing-api</location>
                        </offlineLink>
                        <offlineLink>
                            <url>https://javadoc.io/page/io.opentracing/opentracing-util/${opentracing-api.version}</url>
                            <location>${root.basedir}/.mvn/javadoc/opentracing-util</location>
                        </offlineLink>
                        <offlineLink>
                            <url>https://javadoc.io/page/org.springframework.security/spring-security-core/${spring-security.version}</url>
                            <location>${root.basedir}/.mvn/javadoc/spring-security-core</location>
                        </offlineLink>
                        <offlineLink>
                            <url>https://javadoc.io/page/javax.servlet/javax.servlet-api/${servlet-api.version}</url>
                            <location>${root.basedir}/.mvn/javadoc/servlet-api</location>
                        </offlineLink>
                        <offlineLink>
                            <url>https://www.javadoc.io/page/io.micrometer/micrometer-core/1.3.2</url>
                            <location>${root.basedir}/.mvn/javadoc/micrometer-core</location>
                        </offlineLink>
                    </offlineLinks>
                </configuration>
            </plugin>
>>>>>>> 4148dc38
            <plugin>
                <groupId>com.mycila</groupId>
                <artifactId>license-maven-plugin</artifactId>
                <version>${license-maven-plugin.version}</version>
                <executions>
                    <execution>
                        <goals>
                            <goal>check</goal>
                        </goals>
                        <phase>compile</phase>
                    </execution>
                </executions>
                <configuration>
                    <header>${root.basedir}/.mvn/license/header.txt</header>
                    <properties>
                        <owner>${project.organization.name}</owner>
                    </properties>
                    <mapping>
                        <java>SLASHSTAR_STYLE</java>
                    </mapping>
                    <excludes>
                        <exclude>.gitignore</exclude>
                        <exclude>.github/**</exclude>
                        <exclude>.mvn/**</exclude>
                        <exclude>mvnw*</exclude>
                        <exclude>etc/header.txt</exclude>
                        <exclude>**/.idea/**</exclude>
                        <exclude>LICENSE</exclude>
                        <exclude>**/*.md</exclude>
                        <exclude>src/test/resources/**</exclude>
                        <exclude>src/main/resources/**</exclude>
                    </excludes>
                    <strictCheck>true</strictCheck>
                </configuration>
                <dependencies>
                    <dependency>
                        <groupId>com.mycila</groupId>
                        <artifactId>license-maven-plugin-git</artifactId>
                        <version>${license-maven-plugin.version}</version>
                    </dependency>
                </dependencies>
            </plugin>
            <plugin>
                <groupId>org.apache.maven.plugins</groupId>
                <artifactId>maven-release-plugin</artifactId>
                <version>${maven-release-plugin.version}</version>
                <configuration>
                    <useReleaseProfile>false</useReleaseProfile>
                    <releaseProfiles>release</releaseProfiles>
                    <autoVersionSubmodules>true</autoVersionSubmodules>
                    <tagNameFormat>@{project.version}</tagNameFormat>
                </configuration>
            </plugin>
            <plugin>
                <groupId>org.jacoco</groupId>
                <artifactId>jacoco-maven-plugin</artifactId>
                <version>${jacoco-maven-plugin.version}</version>
                <executions>
                    <execution>
                        <id>prepare-jacoco-agent</id>
                        <goals>
                            <goal>prepare-agent</goal>
                        </goals>
                    </execution>
                </executions>
            </plugin>
            <plugin>
                <groupId>org.eluder.coveralls</groupId>
                <artifactId>coveralls-maven-plugin</artifactId>
                <version>${coveralls-maven-plugin.version}</version>
                <dependencies>
                    <dependency>
                        <groupId>javax.xml.bind</groupId>
                        <artifactId>jaxb-api</artifactId>
                        <version>2.3.1</version>
                    </dependency>
                </dependencies>
            </plugin>
            <plugin>
                <groupId>org.sonatype.plugins</groupId>
                <artifactId>nexus-staging-maven-plugin</artifactId>
                <version>${nexus-staging-maven-plugin.version}</version>
                <extensions>true</extensions>
                <configuration>
                    <serverId>ossrh</serverId>
                    <nexusUrl>https://oss.sonatype.org/</nexusUrl>
                    <autoReleaseAfterClose>true</autoReleaseAfterClose>
                </configuration>
            </plugin>
        </plugins>
    </build>

    <dependencies>
        <!-- Test dependencies for all modules: -->
        <dependency>
            <groupId>org.junit.jupiter</groupId>
            <artifactId>junit-jupiter-engine</artifactId>
            <version>${junit.version}</version>
            <scope>test</scope>
        </dependency>
        <dependency>
            <groupId>org.hamcrest</groupId>
            <artifactId>hamcrest</artifactId>
            <version>${hamcrest.version}</version>
            <scope>test</scope>
        </dependency>
        <dependency>
            <groupId>org.mockito</groupId>
            <artifactId>mockito-all</artifactId>
            <version>${mockito.version}</version>
            <scope>test</scope>
        </dependency>
    </dependencies>

    <distributionManagement>
        <snapshotRepository>
            <id>ossrh</id>
            <url>https://oss.sonatype.org/content/repositories/snapshots</url>
        </snapshotRepository>
        <repository>
            <id>ossrh</id>
            <url>https://oss.sonatype.org/service/local/staging/deploy/maven2/</url>
        </repository>
    </distributionManagement>

    <repositories>
        <repository>
            <id>snapshots</id>
            <name>OSS Sonatype Snapshot Repository</name>
            <url>https://oss.sonatype.org/content/repositories/snapshots</url>
            <releases>
                <enabled>false</enabled>
            </releases>
            <snapshots>
                <enabled>true</enabled>
                <updatePolicy>always</updatePolicy>
            </snapshots>
        </repository>
    </repositories>

    <profiles>
        <profile>
            <id>release</id>
            <activation>
                <activeByDefault>false</activeByDefault>
            </activation>
            <build>
                <plugins>
                    <plugin>
                        <groupId>org.apache.maven.plugins</groupId>
                        <artifactId>maven-gpg-plugin</artifactId>
                        <version>${maven-gpg-plugin.version}</version>
                        <executions>
                            <execution>
                                <id>sign-artifacts</id>
                                <phase>verify</phase>
                                <goals>
                                    <goal>sign</goal>
                                </goals>
                                <configuration>
                                    <gpgArguments>
                                        <gpgArgument>--batch</gpgArgument>
                                        <gpgArgument>--pinentry-mode</gpgArgument>
                                        <gpgArgument>loopback</gpgArgument>
                                    </gpgArguments>
                                </configuration>
                            </execution>
                        </executions>
                    </plugin>
                </plugins>
            </build>
        </profile>
    </profiles>
</project><|MERGE_RESOLUTION|>--- conflicted
+++ resolved
@@ -200,7 +200,6 @@
                     </execution>
                 </executions>
             </plugin>
-<<<<<<< HEAD
             <!--
                         <plugin>
                             <groupId>org.apache.maven.plugins</groupId>
@@ -265,70 +264,6 @@
                             </configuration>
                         </plugin>
             -->
-=======
-            <plugin>
-                <groupId>org.apache.maven.plugins</groupId>
-                <artifactId>maven-javadoc-plugin</artifactId>
-                <version>${maven-javadoc-plugin.version}</version>
-                <executions>
-                    <execution>
-                        <id>generate-javadoc</id>
-                        <goals>
-                            <goal>jar</goal>
-                        </goals>
-                    </execution>
-                    <execution>
-                        <id>aggregate-javadoc</id>
-                        <goals>
-                            <goal>aggregate-jar</goal>
-                        </goals>
-                    </execution>
-                </executions>
-                <configuration>
-                    <doclet>nl.talsmasoftware.umldoclet.UMLDoclet</doclet>
-                    <docletArtifact>
-                        <groupId>nl.talsmasoftware</groupId>
-                        <artifactId>umldoclet</artifactId>
-                        <version>${umldoclet.version}</version>
-                    </docletArtifact>
-                    <jdkToolchain>
-                        <version>11</version>
-                    </jdkToolchain>
-                    <links>
-                        <link>https://docs.oracle.com/en/java/javase/11/docs/api</link>
-                        <link>https://www.slf4j.org/api</link>
-                        <link>https://logging.apache.org/log4j/2.x/javadoc/log4j-api</link>
-                        <link>https://metrics.dropwizard.io/4.0.0/apidocs</link>
-                    </links>
-                    <offlineLinks>
-                        <offlineLink>
-                            <url>https://javadoc.io/page/${project.groupId}/context-propagation-root/${project.version}</url>
-                            <location>${root.basedir}/.mvn/javadoc</location>
-                        </offlineLink>
-                        <offlineLink>
-                            <url>https://javadoc.io/page/io.opentracing/opentracing-api/${opentracing-api.version}</url>
-                            <location>${root.basedir}/.mvn/javadoc/opentracing-api</location>
-                        </offlineLink>
-                        <offlineLink>
-                            <url>https://javadoc.io/page/io.opentracing/opentracing-util/${opentracing-api.version}</url>
-                            <location>${root.basedir}/.mvn/javadoc/opentracing-util</location>
-                        </offlineLink>
-                        <offlineLink>
-                            <url>https://javadoc.io/page/org.springframework.security/spring-security-core/${spring-security.version}</url>
-                            <location>${root.basedir}/.mvn/javadoc/spring-security-core</location>
-                        </offlineLink>
-                        <offlineLink>
-                            <url>https://javadoc.io/page/javax.servlet/javax.servlet-api/${servlet-api.version}</url>
-                            <location>${root.basedir}/.mvn/javadoc/servlet-api</location>
-                        </offlineLink>
-                        <offlineLink>
-                            <url>https://www.javadoc.io/page/io.micrometer/micrometer-core/1.3.2</url>
-                            <location>${root.basedir}/.mvn/javadoc/micrometer-core</location>
-                        </offlineLink>
-                    </offlineLinks>
-                </configuration>
-            </plugin>
->>>>>>> 4148dc38
             <plugin>
                 <groupId>com.mycila</groupId>
                 <artifactId>license-maven-plugin</artifactId>
